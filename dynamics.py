# -*- coding: utf-8 -*-
"""
pyDynamics provides tools to work with dynamic systems. This includes

* continuous- and discrete-time systems
* linear and non-linear systems
* time-independent and time-varying systems
* Single-Input Single-Output (SISO) and Multiple-Input Multiple-Output (MISO)
  systems


@author: Adrian Schlatter
"""

import numpy as np
import scipy.signal as ss
from scipy.linalg import expm


class ApproximationError(Exception):
    pass


class CT_System():
    """
    Describes a continuous-time system with dynamics described by ordinary
    differential equations.

        s:          Internal state (vector) of the system
        s0:         Initial state of the system
        u:          External input (vector)

        f(t, s, u): Dynamics of the system (ds/dt = f(t, s, u))
        s0:         Initial state
        c(s):       Function that maps state s to output y = c(s) + d(u)
        d(u):       Function describing direct term y = c(s) + d(u)

<<<<<<< HEAD
    CT_System is solved by simply calling it with an argument t. t is
=======
    It is solved by simply calling it with an argument t. t is
>>>>>>> 136e542f
    either a float or array-like. In the latter case, the system is solved for
    all the times t in the array.
    """

    def __init__(self, f, s0, c, d):
        pass

    def __call__(self, t):
        pass

    def steadyStates(self, u0, t):
        """Returns a list of tuples (s_i, stability_i) with:

        - s_i:          A steady-state at time t, i.e. f(t, s_i, u0) = 0
        - stability_i:  True if this steady-state is stable, false otherwise
        """
        pass

    def observable(self, t):
        """Returns whether the system is observable at time t (i.e. its
        internal state is determinable from inputs u and outputs y)."""

        pass

    def reachable(self, t):
        """Returns whether the system is reachable at time t (i.e. all states
        are reachable by providing an appropriate input u(t))."""

        pass

    def tangentLTI(self, s0, u0, t):
        """
        Approximates the CT_System at time t near state s0 and input u0
        by an LTISystem (linear, time-invariant system).
        Raises ApproximationError if the system can not be linearized.
        """

        pass


<<<<<<< HEAD
class LTISystem(CT_System):
    """Linear, time-invariant system"""
=======
class CT_LTI_System(CT_System):
    """Linear, time-invariant system"""

    def __init__(self, A, B, C, D, x0=None):
        self._A, self._B, self._C, self._D = A, B, C, D
        if x0 is None:
            self.x = np.matrix(np.zeros((A.shape[0], 1)))
        else:
            self.x = x0

    @property
    def order(self):
        """The order of the system"""
        return(self._A.shape[0])

    @property
    def links(self):
        """Number of inputs and outputs"""
        return(D.shape)

    @property
    def eigenValues(self):
        """Eigenvalues of the state matrix"""
        return(np.linalg.eigvals(self._A))

    @property
    def stable(self):
        return(np.all(self.eigenValues.real < 0))

    @property
    def Wo(self):
        """Observability matrix"""
        W = np.matrix(np.zeros((0, C.shape[1])))
        for n in range(self.order):
            W = np.vstack((W, C*A**n))
        return(W)

    @property
    def Wr(self):
        """Reachability matrix"""
        W = np.matrix(np.zeros((B.shape[0], 0)))
        for n in range(self.order):
            W = np.hstack((W, A**n*B))
        return(W)

    @property
    def reachable(self):
        """Returns True if the system is reachable."""
        return(np.linalg.matrix_rank(self.Wr) == self.order)

    @property
    def observable(self):
        """Returns True if the system is observable."""
        return(np.linalg.matrix_rank(self.Wo) == self.order)

    def _tResponse(self):
        """Automatically determines appropriate time axis for step- and
        impulse-response plotting"""

        tau = np.abs(1. / self.eigenValues.real)
        f = self.eigenValues.imag / (2 * np.pi)
        period = np.abs(1. / f[f != 0])
        timescales = np.concatenate([tau, period])
        dt = timescales.min() / 20.
        T = tau.max() * 10.
        return(np.arange(0., T, dt))

    def stepResponse(self, t=None):
        """
        Step Response
        +++++++++++++

        Returns (t, ystep), where

            ystep :  Step response
            t     :  Corresponding array of times

        t is either provided as an argument to this function or determined
        automatically.
        """

        if t is None:
            t = self._tResponse()

        A, B, C, D = self._A, self._B, self._C, self._D
        steady = D - C * A.I * B
        y = [C * A.I * expm(A * ti) * B + steady for ti in t]
        return((t, np.array(y).reshape(-1, self.links[1])))

    def impulseResponse(self, t=None):
        """
        Impulse Response
        +++++++++++++

        Returns (t, yimpulse), where

            yimpulse :  Impulse response (*without* direct term D)
            t        :  Corresponding array of times

        t is either provided as an argument to this function or determined
        automatically.
        """

        if t is None:
            t = self._tResponse()

        A, B, C = self._A, self._B, self._C
        y = [C * expm(A * ti) * B for ti in t]
        return((t, np.array(y).reshape(-1, self.links[1])))

    def freqResponse(self, t=None):
        """Frequency response"""
        # see Feedback System, page 153
        pass

    @property
    def tf(self):
        """Transfer-function representation (b, a) of the system. Returns
        numerator (b) and denominator (a) coefficients."""
        pass

    @property
    def Thetaphi(self):
        pass

    @property
    def gpz(self):
        """Gain, Pole, Zero representation of the system"""
        pass


def Thetaphi(b, a):
    """Translate filter-coefficient arrays b and a to Theta, phi
    representation:

    phi(B)*y_t = Theta(B)*x_t

    Theta, phi = Thetaphi(b, a) are the coefficient of the back-shift-operator
    polynomials (index i belongs to B^i)"""

    phi = np.array(a)
    if len(phi) > 1:
        phi[1:] = -phi[1:]
    Theta = np.array(b)
    return [Theta, phi]


def ba(Theta, phi):
    """Translate backshift-operator polynomials Theta and phi to filter
    coefficient array b, a.

    a[0]*y[t] = a[1]*y[t-1] + ... + a[n]*y[t-n] + b[0]*x[t] + ... + b[m]*x[t-m]
    """
    # XXX these b and a are not compatible with scipy.lfilter. Appararently,
    # scipy.lfilter  expects Theta and phi

    # Thetaphi() is its own inverse:
    return(Thetaphi(Theta, phi))


def differenceEquation(b, a):
    """Takes filter coefficient arrays b and a and returns string with
    difference equation using powers of B, where B the backshift operator."""

    Theta, phi = Thetaphi(b, a)
    s = '('
    for i in range(len(phi)):
        s += '%.2f B^%d+' % (phi[i], i)
    s = s[:-1] + ')*y_t = ('
    for i in range(len(Theta)):
        s += '%.2f B^%d+' % (Theta[i], i)
    s = s[:-1]+')*x_t'
    return s


class DT_LTV_System():
    """Implements the discrete linear, time-variant system with input vector
    u[t], internal state vector x[t], and output vector y[t]:

        x[t+1] = A[t]*x[t] + B[t]*u[t]
        y[t]   = C*x[t] + D*u[t]

    where
        A[t]: state matrices
        B[t]: input matrices
        C[t]: output matrices
        D[t]: feedthrough matrices

    The system is initialized with state vector x[0] = X0.
    """

    def __init__(self, At, Bt, Ct, Dt, X0):
        self.At = At
        self.Bt = Bt
        self.Ct = Ct
        self.Dt = Dt
        self.X = X0
        self.t = 0

    def update(self, U):
        U.shape = (-1, 1)
        t = min(self.t, len(self.At))
        self.X = np.dot(self.At[t], self.X) + np.dot(self.Bt[t], U)
        self.t += 1
        return np.dot(self.Ct[t], self.X) + np.dot(self.Dt[t], U)

    def feed(self, Ut):
        return np.concatenate([self.update(U) for U in Ut.T]).T


class DT_LTI_System(object):
    """Implements the discrete-time linear, time-invariant system with input
    vector u[t], internal state vector x[t], and output vector y[t]:

        x[t+1] = A * x[t] + B * u[t]
        y[t]   = C * x[t] + D * u[t]

    where
        A: state matrix
        B: input matrix
        C: output matrix
        D: feedthrough matrix

    The system is initialized with state vector x[0] = x0.
    """

    def __init__(self, A, B, C, D, x0=np.matrix([0., 0.]).T):
        self.A, self.B, self.C, self.C = A, B, C, D
        self.x = x0

    @classmethod
    def fromTransferFunction(Theta, phi):
        """Initialize DiscreteLTI instance from transfer-function coefficients
        'Theta' and 'phi'."""

        pass

    def __repr__(self):
        pass

    def stable(self):
        """Returns True if the system is strictly stable"""
        pass

    def observable(self):
        """Returns true if the system is observable"""
        pass

    def reachable(self):
        """Returns True if the system is observable"""
        pass

    def tf(self):
        """Returns the transfer function (b, a) where 'b' are the coefficients
        of the nominator polynomial and 'a' are the coefficients of the
        denominator polynomial."""
        pass

    def proper(self):
        """Returns true if the system's transfer function is strictly proper,
        i.e. the degree of the numerator is less than the degree of the
        denominator."""
        pass

    def __add__(self, right):
        pass

    def __radd__(self, left):
        pass

    def __rsub__(self, left):
        pass

    def __mul__(self, right):
        pass

    def __rmul__(self, left):
        pass

    def __iadd__(self, right):
        pass

    def __isub__(self, right):
        pass

    def __imul__(self, right):
        pass

    def __idiv__(self, right):
        pass


if __name__ == '__main__':
    import matplotlib.pyplot as pl
    pl.close('all')

    w0 = 2 * np.pi * 100e3
    zeta = 0.5
    k = 1.

    A = np.matrix([[0, w0], [-w0, -2 * zeta * w0]])
    B = np.matrix([0, k * w0]).T
    C = np.matrix([1., 0.])
    D = np.matrix([0.])

    G = CT_LTI_System(A, B, C, D)
>>>>>>> 136e542f

    pl.figure()
    pl.plot(*G.stepResponse())
#    pl.plot(*G.impulseResponse())
#
#    # "short-circuit" filter (output = input):
#    filter0 = [np.ones(1.), np.ones(1.)]
#    # XXX low-pass?
#    filter1 = [np.array([6./50.]), np.array([1, -44./50.])]
#
#    Nsamples = 50
#    A, B, C, D = ss.tf2ss(*filter1)
#    At = A.reshape((1,) + A.shape).repeat(Nsamples, axis=0)
#    Bt = B.reshape((1,) + B.shape).repeat(Nsamples, axis=0)
#    Ct = C.reshape((1,) + C.shape).repeat(Nsamples, axis=0)
#    Dt = D.reshape((1,) + D.shape).repeat(Nsamples, axis=0)
#
#    sys = DT_LTV_System(At, Bt, Ct, Dt, np.zeros((1, 1)))
#    Yt = sys.feed(np.ones((1, Nsamples)))
#
#    pl.figure()
#    pl.plot(np.ones(Nsamples), 'ko-')
#    pl.plot(Yt.T, 'bo-')<|MERGE_RESOLUTION|>--- conflicted
+++ resolved
@@ -35,13 +35,9 @@
         c(s):       Function that maps state s to output y = c(s) + d(u)
         d(u):       Function describing direct term y = c(s) + d(u)
 
-<<<<<<< HEAD
-    CT_System is solved by simply calling it with an argument t. t is
-=======
-    It is solved by simply calling it with an argument t. t is
->>>>>>> 136e542f
-    either a float or array-like. In the latter case, the system is solved for
-    all the times t in the array.
+    It is solved by simply calling it with an argument t. t is either a float
+    or array-like. In the latter case, the system is solved for all the times
+    t in the array.
     """
 
     def __init__(self, f, s0, c, d):
@@ -80,10 +76,6 @@
         pass
 
 
-<<<<<<< HEAD
-class LTISystem(CT_System):
-    """Linear, time-invariant system"""
-=======
 class CT_LTI_System(CT_System):
     """Linear, time-invariant system"""
 
@@ -390,7 +382,6 @@
     D = np.matrix([0.])
 
     G = CT_LTI_System(A, B, C, D)
->>>>>>> 136e542f
 
     pl.figure()
     pl.plot(*G.stepResponse())
